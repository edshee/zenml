--- conflicted
+++ resolved
@@ -376,6 +376,7 @@
             The id of the run if it exists.
         """
         self.configure_mlflow()
+        experiment_name = self._adjust_experiment_name(experiment_name)
 
         runs = mlflow.search_runs(
             experiment_names=[experiment_name],
@@ -392,49 +393,8 @@
         else:
             return None
 
-<<<<<<< HEAD
-    @staticmethod
-    def _set_active_experiment(experiment_name: str) -> Experiment:
+    def _set_active_experiment(self, experiment_name: str) -> Experiment:
         """Sets the active MLflow experiment.
-=======
-        # If using Databricks, then we need to append an slash to the name of
-        # the experiment because Databricks needs it to be an absolute path
-        # within the Databricks workspace.
-        experiment_name = (
-            f"/{step_env.pipeline_name}"
-            if self.tracking_uri
-            and self.is_databricks_tracking_uri(self.tracking_uri)
-            else step_env.pipeline_name
-        )
-
-        mlflow.set_experiment(experiment_name=experiment_name)
-        return mlflow.get_experiment_by_name(experiment_name)
-
-    def _find_active_run(
-        self,
-    ) -> Tuple[Optional[mlflow.ActiveRun], Optional[str], Optional[str]]:
-        """Find the currently active MLflow run.
-
-        Returns:
-            The active MLflow run, the experiment id and the run id
-        """
-        step_env = Environment().step_environment
-
-        if not self.active_experiment or not step_env:
-            return None, None, None
-
-        experiment_id = self.active_experiment.experiment_id
-
-        # TODO [ENG-458]: find a solution to avoid race-conditions while
-        #  creating the same MLflow run from parallel steps
-        runs = mlflow.search_runs(
-            experiment_ids=[experiment_id],
-            filter_string=f'tags.mlflow.runName = "{step_env.pipeline_run_id}"',
-            output_format="list",
-        )
-
-        run_id = runs[0].info.run_id if runs else None
->>>>>>> e28c699a
 
         If no experiment with this name exists, it is created and then
         activated.
@@ -448,12 +408,35 @@
         Returns:
             The experiment.
         """
+        experiment_name = self._adjust_experiment_name(experiment_name)
+
         mlflow.set_experiment(experiment_name=experiment_name)
         experiment = mlflow.get_experiment_by_name(experiment_name)
         if not experiment:
             raise RuntimeError("Failed to set active mlflow experiment.")
         return experiment
 
+    def _adjust_experiment_name(self, experiment_name: str) -> str:
+        """Prepends a slash to the experiment name if using Databricks.
+
+        Databricks requires the experiment name to be an absolute path within
+        the Databricks workspace.
+
+        Args:
+            experiment_name: The experiment name.
+
+        Returns:
+            The potentially adjusted experiment name.
+        """
+        if (
+            self.tracking_uri
+            and self.is_databricks_tracking_uri(self.tracking_uri)
+            and not experiment_name.startswith("/")
+        ):
+            return f"/{experiment_name}"
+        else:
+            return experiment_name
+
     @staticmethod
     def _get_internal_tags() -> Dict[str, Any]:
         """Gets ZenML internal tags for MLflow runs.
