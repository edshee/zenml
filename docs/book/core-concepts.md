--- conflicted
+++ resolved
@@ -139,15 +139,9 @@
 
 A stack is made up of the following three core components:
 
-<<<<<<< HEAD
 - An Artifact Store
 - A Metadata Store
 - An Orchestrator
-=======
-* An Artifact Store
-* A Metadata Store
-* An Orchestrator (backend)
->>>>>>> 562c594d
 
 A ZenML stack also happens to be a Pydantic `BaseSettings` class, which means that there are multiple ways to use it.
 
@@ -174,15 +168,9 @@
 
 A few rules apply:
 
-<<<<<<< HEAD
 - Every **orchestrator** (local, Google Cloud VMs, etc) can run all **pipeline steps**, including training.
 - **Orchestrators** have a selection of compatible **processing infrastructure**.
 - **Pipelines** can be configured to utilize more powerful **processing** (e.g. distributed) and **training** (e.g. Google AI Platform) **executors**.
-=======
-* Every **orchestrator** (local, Google Cloud VMs, etc) can run all **pipeline steps**, including training.
-* **Orchestrators** have a selection of compatible **processing backends**.
-* **Pipelines** can be configured to utilize more powerful **processing** (e.g. distributed) and **training** (e.g. Google AI Platform) **executors**.
->>>>>>> 562c594d
 
 A quick example for large datasets makes this clearer. By default, your experiments will run locally. Pipelines that load large datasets would be severely bottlenecked, so you can configure [Google Dataflow](https://cloud.google.com/dataflow) as a **processing executor** for distributed computation, and [Google AI Platform](https://cloud.google.com/ai-platform) as a **training executor**.
 
