--- conflicted
+++ resolved
@@ -124,13 +124,9 @@
             api_config['predictor']['path'] = 'predictor.py'
 
             # configure the model path
-<<<<<<< HEAD
-            api_config['predictor']['models'] = {'path': model_path}
-=======
             if 'models' not in api_config['predictor']:
                 api_config['predictor']['models'] = {}
             api_config['predictor']['models'].update({'path': model_path})
->>>>>>> 87685f21
             cx.create_api(
                 api_config,
                 project_dir=temp_project_dir,
